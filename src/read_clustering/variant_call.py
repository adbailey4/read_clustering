--- conflicted
+++ resolved
@@ -276,10 +276,6 @@
         return data
 
     def get_read_positions_data(self, read_id, positions):
-<<<<<<< HEAD
-        """If position exists in read return data covering list of positions"""
-        pass
-=======
         """If position exists in read return data covering list of positions
         :param read_id: string read name
         :param positions: list of reference indices
@@ -288,5 +284,4 @@
         data = self.data[(self.data['read_id'] == read_id) & (self.data['reference_index'].isin(positions))]
         if data.empty:
             return False
-        return data
->>>>>>> 3c5a9f33
+        return data