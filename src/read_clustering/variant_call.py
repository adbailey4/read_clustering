#!/usr/bin/env python
"""Variant call file class handler"""
########################################################################
# File: variant_call.py
#
#
# Author: Andrew Bailey, Shreya Mantripragada, Alejandra Duran, Abhay Padiyar
# History: 06/23/20 Created
########################################################################

import pandas as pd


class VariantCall(object):
    """Read in variant call file and give access points to various types of data"""

    def __init__(self, file_path):
        """
        Initialize the class
        :param file_path: path to csv file
        """
        self.data = pd.read_csv(file_path)
        self.canonical = {"A", "C", "G", "T"}

    def get_read_ids(self):
        """Return the set of read ids """
        return set(self.data.read_id)

    def get_number_of_ids(self):
        """Return the number of read ids """
        return len(self.get_read_ids())

    def get_strands(self):
        """Return the set of strands in the dataset"""
        return set(self.data.strand)

    def get_number_of_strands(self):
        """Return the number strands in the dataset"""
        return len(self.get_strands())

    def get_variant_sets(self):
        """Return the set of all possible sets of variants"""
        temp_df = self.data[['variants']]
        temp_df = temp_df.drop_duplicates()
        return temp_df

    def get_number_of_variant_sets(self):
        """Return the number of possible sets of variants"""
        return len(self.get_variant_sets())

    def get_variant_set_data(self, variant_set):
        """Return the corresponding data with specific variant set
        :param variant_set: a single variant set from the data
        :return temp_df: a data frame containing the data from the passed variant set
        """
        temp_df = self.data.loc[self.data['variants'] == variant_set]

        return temp_df

    def get_positions_of_variant_set(self, variant_set):
        """Return the contig, strand and position of all locations of a variant set
        :param variant_set: a single variant set from the data
        :return temp_df: a data frame containing the 'contig', 'reference_index', and 'strand' of a given variant
        """
        temp_df = self.data[self.data['variants'] == variant_set]
        temp_df = temp_df[['contig', 'reference_index', 'strand', 'variants']]
        temp_df = temp_df.drop_duplicates()

        return temp_df

    def get_variant_sets_data(self, variant_sets):
        """Return the corresponding data with a list of variant sets
        :param variant_sets: a list of numerous variant sets from the data
        :return temp_df: a data frame containing the data of all the variant_sets in the list
        """

        temp_df = self.data[self.data['variants'].isin(variant_sets)]
        temp_df = temp_df.drop_duplicates()

        return temp_df

    def get_positions_of_variant_sets(self, variant_sets):
        """Return the contig, strand and position of all locations of a list of variant sets
        :param variant_sets: a list of numerous variant sets from the data
        :return temp_df: a data frame containing the 'contig', 'reference_index', and 'strand' of all the variant_sets
                          in the list
        """

        final_df = self.data[self.data['variants'].isin(variant_sets)]
        final_df = final_df[['contig', 'reference_index', 'strand', 'variants']]

        final_df = final_df.drop_duplicates()

        return final_df

    def get_read_data(self, read_id):
        """Return the corresponding data with specific read_id.
        :param read_id: identification code for one continuous nucleotide reading. Python type:str
        :return: data frame with all the corresponding data for the given read_id
        """
        df1 = self.data[self.data['read_id'] == read_id]
        return df1

    def get_read_positions(self, read_id):
        """Return the contig, strand and position of all locations covered by read
        :param read_id: identification code for one continuous nucleotide reading. Python type:str
        :return: data frame with the 'contig', 'strand', 'reference_index', and 'variants' information
        for the given read_id
        """
        df1 = self.data[self.data['read_id'] == read_id]
        return df1.loc[:, ['contig', 'strand', 'reference_index', 'variants']]

    def get_read_variant_data(self, read_id, variant):
        """Return the corresponding data with specific read_id and specific variant
        :param read_id: identification code for one continuous nucleotide reading. Python type:str
        :param variant: a single variant possibility for one nucleotide position. Python type: str
        :return: data frame with all the corresponding data for the given read_id and variant
        """
        df1 = self.get_read_data(read_id)
        return df1[df1.variants.str.contains(variant)]

    def get_read_variant_set_data(self, read_id, variant_set):
        """Return the corresponding data with specific read_id and specific variant set
        :param read_id: identification code for one continuous nucleotide reading. Python type:str
        :param variant_set: all variant possibilities (2 or 3) for one nucleotide position. Python type:str
        :return: data frame with all the corresponding data for the given read_id and variant_set
        """
        df1 = self.get_read_data(read_id)
        return df1[df1['variants'] == variant_set]

    def get_read_variants_data(self, read_id, variants):
        """Return the corresponding data with specific read_id and list of variants
        :param read_id: identification code for one continuous nucleotide reading. Python type:str
        :param variants: a list of single variant possibilities each for one different nucleotide position
        :return: data frame with all the corresponding data for the given read_id and variants
        """
        df1 = self.get_read_data(read_id)
        return df1[df1.variants.str.contains('|'.join(variants))]

    def get_read_variant_sets_data(self, read_id, variant_sets):
        """Return the corresponding data with specific read_id and list of variant sets
        :param read_id: identification code for one continuous nucleotide reading. Python type:str
        :param variant_sets:  a list of all variant possibilities for different nucleotide positions
        :return: data frame with all the corresponding data for the given read_id and variant_sets
        """
        df1 = self.get_read_data(read_id)
        return df1[df1['variants'].isin(variant_sets)]

    def find_duplicates(self, read_id):
        """"return any duplicated rows if present in data set of a given read_id
        :param read_id: identification code for one continuous nucleotide reading. Python type:str
        :return: True if duplicated rows are present, False if not
        """
        df1 = self.get_read_data(read_id)
        dup = df1[df1.duplicated()]
        if dup.empty:
            return False
        else:
            return True

    def get_number_of_variants(self):
        """Return the number of variants including canonical nucleotides"""
        pass

    def get_number_of_non_canonical_variants(self):
        """Return the number of variants NOT including canonical nucleotides"""
        pass

    def get_variant_data(self, variant):
        """Return the corresponding data with specific variant"""
        pass

    def get_variants_data(self, variants):
        """Return the corresponding data with list of variants"""
        pass

    def get_positions_of_variant(self, variant):
        """Return the contig, strand and position of all locations of a variant"""
        pass

    def get_number_of_positions(self, contig, strand):
        """Return the number of variant positions on the contig strand
        :param contig: string of contig
        :param strand: string of strand {"+","-"}
        :return: integer of number of positions

        """
        new_df = self.data[(self.data['contig'] == contig) & (self.data['strand'] == strand)]
        return len(set(new_df.reference_index))

    def get_position_data(self, contig, strand, position):
        """If position exists return all data covering that position otherwise return false
        :param contig: string of contig
        :param strand: string of strand {"+","-"}
        :param position: integer of reference position
        :return dataframe where contig, strand and reference_index match input parameters
        """
        data = self.data[(self.data['contig'] == contig) &
                         (self.data['strand'] == strand) &
                         (self.data['reference_index'] == position)]
        if data.empty:
            return False
        else:
            return data

    def get_positions_data(self, contigs, strands, positions):
        """If positions exists return all data covering those positions otherwise return false

        ex: get_positions_data(["a", "b"], ["+", "+"], [10, 120])
        :param contigs: list of strings of contigs
        :param strands: list of strings of strands {"+","-"}
        :param positions: list of integer of reference positions
        :return dataframe where contig, strand and reference_index match input parameters
        """
        assert len(contigs) == len(strands) == len(positions), "Must pass in equal number of contigs, strands, " \
                                                               "and positions. "

        return self._get_positions_data(pd.DataFrame({"contig": contigs,
                                                      "strand": strands,
                                                      "reference_index": positions}))

    def _get_positions_data(self, unique_df):
        """If positions exists return all data covering those positions otherwise return false

        ex: get_positions_data(pd.DataFrame({"contig": contigs, "strand": strands, "reference_index": positions}))
        :param unique_df: DataFrame with "contig", "strand", "reference_index" columns and no duplicate rows
        :return dataframe where contig, strand and reference_index are in the input dataframe
        """
        assert sum(unique_df.duplicated()) == 0, "There are duplicated rows in the passed in data frame"
        keys = list(unique_df.columns.values)
        i1 = unique_df.set_index(keys).index
        i2 = self.data.set_index(keys).index
        data = self.data[i2.isin(i1)]
        if data.empty:
            return False
        else:
            return data

    def get_variant_sets_from_position(self, contig, strand, position):
        """If position exists in read return variant sets
        :param contig: string of contig
        :param strand: string of strand {"+","-"}
        :param position: integer of reference position
        :return: set of all variant sets or False if position does not exist
        """
        data = self.get_position_data(contig, strand, position)
        if data is not False:
            return set(data["variants"])
        else:
            return data

    def get_variants_from_position(self, contig, strand, position):
        """If position exists return variants
        :param contig: string of contig
        :param strand: string of strand {"+","-"}
        :param position: integer of reference position
        :return: set of all variants or False if position does not exist
        """
        data = self.get_variant_sets_from_position(contig, strand, position)
        if data is not False:
            return set("".join(data))
        else:
            return False

    def get_read_position_data(self, read_id, position):
        """If position exists in read return data covering position
        :param read_id: string read name
        :param position: integer reference index
        :return: dataframe with both read_id equal to read_id and reference_index equal to position
        """
        data = self.data[(self.data['read_id'] == read_id) & (self.data['reference_index'] == position)]
        if data.empty:
            return False
        assert len(data) == 1, \
            "Check input file. Got multiple hits for read {} and position {}.".format(read_id, position)
        return data

    def get_read_positions_data(self, read_id, positions):
        """If position exists in read return data covering list of positions
        :param read_id: string read name
        :param positions: list of reference indices
        :return dataframe with both read_id equal to read_id and reference_index is in positions list
        """
        data = self.data[(self.data['read_id'] == read_id) & (self.data['reference_index'].isin(positions))]
        if data.empty:
            return False
        return data

    def get_reads_covering_positions_data(self, positions, variant_sets):
        """Return a dataframe with the probabilities for the modified variants in the given variant_set for their given
        position in the positions list
        :param positions: a list of any number of positions for the modified variants
        :param variant_sets: a list of modified variants
        :return df_plot: data frame with the probabilities for each variant at each position with corresponding read id.
        """
        temp_df = self.data[(self.data['reference_index'].isin(positions)) & (self.data['variants'].isin(variant_sets))]
        plot_data = temp_df.loc[:, ['read_id', 'reference_index', 'variants', 'prob1', 'prob2']]
        pos_n = len(positions)
        select = plot_data.groupby(['read_id']).nunique()
        a = select[(select['reference_index'] == pos_n)]
        a.columns = ['id_number', 'reference_index', 'variants', 'prob1', 'prob2']
        target_ids = list(a.index.values)

        d = {}
        for pos in positions:
            d[str(pos)] = []
        for i in target_ids:
            r = (plot_data.loc[plot_data['read_id'] == i]).set_index(
                'reference_index')  # made the position the index to reference rows by it
            for index, row in r.iterrows():
                d[str(index)].append(r.at[index, 'prob2'])
        df_plot = pd.DataFrame(list(zip(target_ids)))
        df_plot.columns = ['read_id']
        for key in d:
            temp_key = int(key)
            index_val = positions.index(temp_key)
            col_val = ''
            col_val += 'P' + ' ' + str(key) + ' ' + str(variant_sets[index_val])
            df_plot[col_val] = d[key]  # created a new columnm with corresponding position name
            # for each key append list to df. From initial slicing all lists should be the same length
<<<<<<< HEAD
        return df_plot.head()
=======
        return df_plot
>>>>>>> ae647c71
<|MERGE_RESOLUTION|>--- conflicted
+++ resolved
@@ -318,8 +318,4 @@
             col_val += 'P' + ' ' + str(key) + ' ' + str(variant_sets[index_val])
             df_plot[col_val] = d[key]  # created a new columnm with corresponding position name
             # for each key append list to df. From initial slicing all lists should be the same length
-<<<<<<< HEAD
-        return df_plot.head()
-=======
-        return df_plot
->>>>>>> ae647c71
+        return df_plot