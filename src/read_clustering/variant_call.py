#!/usr/bin/env python
"""Variant call file class handler"""
########################################################################
# File: variant_call.py
#
#
# Author: Andrew Bailey, Shreya Mantripragada, Alejandra Duran, Abhay Padiyar
# History: 06/23/20 Created
########################################################################

import pandas as pd


class VariantCall(object):
    """Read in variant call file and give access points to various types of data"""

    def __init__(self, file_path):
        """
        Initialize the class
        :param file_path: path to csv file
        """
        self.data = pd.read_csv(file_path)
        self.canonical = {"A", "C", "G", "T"}

    def get_read_ids(self):
        """Return the set of read ids """
        return set(self.data.read_id)

    def get_number_of_ids(self):
        """Return the number of read ids """
        return len(self.get_read_ids())

    def get_strands(self):
        """Return the set of strands in the dataset"""
        return set(self.data.strand)

    def get_number_of_strands(self):
        """Return the number strands in the dataset"""
        return len(self.get_strands())

    def get_variant_sets(self):
        """Return the set of all possible sets of variants"""
        temp_df = self.data[['variants']]
        temp_df = temp_df.drop_duplicates()
        return temp_df

    def get_number_of_variant_sets(self):
        """Return the number of possible sets of variants"""
        return len(self.get_variant_sets())

    def get_variant_set_data(self, variant_set):
        """Return the corresponding data with specific variant set
        :param variant_set: a single variant set from the data
        :return temp_df: a data frame containing the data from the passed variant set
        """
        temp_df = self.data.loc[self.data['variants'] == variant_set]

        return temp_df

    def get_positions_of_variant_set(self, variant_set):
        """Return the contig, strand and position of all locations of a variant set
        :param variant_set: a single variant set from the data
        :return temp_df: a data frame containing the 'contig', 'reference_index', and 'strand' of a given variant
        """
        temp_df = self.data[self.data['variants'] == variant_set]
        temp_df = temp_df[['contig', 'reference_index', 'strand', 'variants']]
        temp_df = temp_df.drop_duplicates()

        return temp_df

    def get_variant_sets_data(self, variant_sets):
        """Return the corresponding data with a list of variant sets
        #:param variant_sets: a list of numerous variant sets from the data
        #:return temp_df: a data frame containing the data of all the variant_sets in the list
        """

        temp_df = self.data[self.data['variants'].isin(variant_sets)]
        temp_df = temp_df.drop_duplicates()

        return temp_df

    def get_positions_of_variant_sets(self, variant_sets):
        """Return the contig, strand and position of all locations of a list of variant sets
<<<<<<< HEAD
        #:param variant_sets: a list of numerous variant sets from the data
        #:return temp_df: a data frame containing the 'contig', 'reference_index', and 'strand' of all the variant_sets
                          in the list
        """

        final_df = self.data[self.data['variants'].isin(variant_sets)]
        final_df = final_df[['contig', 'reference_index', 'strand', 'variants']]

        final_df = final_df.drop_duplicates()

        return final_df
=======
        variant_sets = ["Aa", "Tl"]

        contig,reference_index,strand,variants
        a,b,c, Aa
        a2,b2,c2, Aa

        """
        pass
>>>>>>> 40b734af

    def get_read_data(self, read_id):
        """Return the corresponding data with specific read_id"""
        pass

    def get_read_positions(self, read_id):
        """Return the contig, strand and position of all locations covered by read"""
        pass

    def get_read_variant_data(self, read_id, variant):
        """Return the corresponding data with specific read_id and specific variant"""
        pass

    def get_read_variant_set_data(self, read_id, variant_set):
        """Return the corresponding data with specific read_id and specific variant set"""
        pass

    def get_read_variants_data(self, read_id, variants):
        """Return the corresponding data with specific read_id and list of variants"""
        pass

    def get_read_variant_sets_data(self, read_id, variant_sets):
        """Return the corresponding data with specific read_id and list of variant sets"""
        pass

    def get_number_of_variants(self):
        """Return the number of variants including canonical nucleotides"""
        pass

    def get_number_of_non_canonical_variants(self):
        """Return the number of variants NOT including canonical nucleotides"""
        pass

    def get_variant_data(self, variant):
        """Return the corresponding data with specific variant"""
        pass

    def get_variants_data(self, variants):
        """Return the corresponding data with list of variants"""
        pass

    def get_positions_of_variant(self, variant):
        """Return the contig, strand and position of all locations of a variant"""
        pass

    def get_number_of_positions(self, contig, strand):
        """Return the number of variant positions on the contig strand
        :param contig: string of contig
        :param strand: string of strand {"+","-"}
        :return: integer of number of positions

        """
        new_df = self.data[(self.data['contig'] == contig) & (self.data['strand'] == strand)]
        return len(set(new_df.reference_index))

    def get_position_data(self, contig, strand, position):
        """If position exists return all data covering that position otherwise return false
        :param contig: string of contig
        :param strand: string of strand {"+","-"}
        :param position: integer of reference position
        :return dataframe where contig, strand and reference_index match input parameters
        """
        data = self.data[(self.data['contig'] == contig) &
                         (self.data['strand'] == strand) &
                         (self.data['reference_index'] == position)]
        if data.empty:
            return False
        else:
            return data

    def get_positions_data(self, contigs, strands, positions):
        """If positions exists return all data covering those positions otherwise return false

        ex: get_positions_data(["a", "b"], ["+", "+"], [10, 120])
        :param contigs: list of strings of contigs
        :param strands: list of strings of strands {"+","-"}
        :param positions: list of integer of reference positions
        :return dataframe where contig, strand and reference_index match input parameters
        """
        assert len(contigs) == len(strands) == len(positions), "Must pass in equal number of contigs, strands, " \
                                                               "and positions. "

        return self._get_positions_data(pd.DataFrame({"contig": contigs,
                                                      "strand": strands,
                                                      "reference_index": positions}))

    def _get_positions_data(self, unique_df):
        """If positions exists return all data covering those positions otherwise return false

        ex: get_positions_data(pd.DataFrame({"contig": contigs, "strand": strands, "reference_index": positions}))
        :param unique_df: DataFrame with "contig", "strand", "reference_index" columns and no duplicate rows
        :return dataframe where contig, strand and reference_index are in the input dataframe
        """
        assert sum(unique_df.duplicated()) == 0, "There are duplicated rows in the passed in data frame"
        keys = list(unique_df.columns.values)
        i1 = unique_df.set_index(keys).index
        i2 = self.data.set_index(keys).index
        data = self.data[i2.isin(i1)]
        if data.empty:
            return False
        else:
            return data

    def get_variant_sets_from_position(self, contig, strand, position):
        """If position exists in read return variant sets
        :param contig: string of contig
        :param strand: string of strand {"+","-"}
        :param position: integer of reference position
        :return: set of all variant sets or False if position does not exist
        """
        data = self.get_position_data(contig, strand, position)
        if data is not False:
            return set(data["variants"])
        else:
            return data

    def get_variants_from_position(self, contig, strand, position):
        """If position exists return variants
        :param contig: string of contig
        :param strand: string of strand {"+","-"}
        :param position: integer of reference position
        :return: set of all variants or False if position does not exist
        """
        data = self.get_variant_sets_from_position(contig, strand, position)
        if data is not False:
            return set("".join(data))
        else:
            return False

    def get_read_position_data(self, read_id, position):
        """If position exists in read return data covering position
        :param read_id: string read name
        :param position: integer reference index
        :return: dataframe with both read_id equal to read_id and reference_index equal to position
        """
        data = self.data[(self.data['read_id'] == read_id) & (self.data['reference_index'] == position)]
        if data.empty:
            return False
        assert len(data) == 1, \
            "Check input file. Got multiple hits for read {} and position {}.".format(read_id, position)
        return data

    def get_read_positions_data(self, read_id, positions):
<<<<<<< HEAD
        """If position exists in read return data covering list of positions"""
        pass
=======
        """If position exists in read return data covering list of positions
        :param read_id: string read name
        :param positions: list of reference indices
        :return: dataframe with both read_id equal to read_id and reference_index is in positions list
        """
        data = self.data[(self.data['read_id'] == read_id) & (self.data['reference_index'].isin(positions))]
        if data.empty:
            return False
        return data
>>>>>>> 40b734af
<|MERGE_RESOLUTION|>--- conflicted
+++ resolved
@@ -70,8 +70,8 @@
 
     def get_variant_sets_data(self, variant_sets):
         """Return the corresponding data with a list of variant sets
-        #:param variant_sets: a list of numerous variant sets from the data
-        #:return temp_df: a data frame containing the data of all the variant_sets in the list
+        :param variant_sets: a list of numerous variant sets from the data
+        :return temp_df: a data frame containing the data of all the variant_sets in the list
         """
 
         temp_df = self.data[self.data['variants'].isin(variant_sets)]
@@ -81,9 +81,8 @@
 
     def get_positions_of_variant_sets(self, variant_sets):
         """Return the contig, strand and position of all locations of a list of variant sets
-<<<<<<< HEAD
-        #:param variant_sets: a list of numerous variant sets from the data
-        #:return temp_df: a data frame containing the 'contig', 'reference_index', and 'strand' of all the variant_sets
+        :param variant_sets: a list of numerous variant sets from the data
+        :return temp_df: a data frame containing the 'contig', 'reference_index', and 'strand' of all the variant_sets
                           in the list
         """
 
@@ -93,16 +92,6 @@
         final_df = final_df.drop_duplicates()
 
         return final_df
-=======
-        variant_sets = ["Aa", "Tl"]
-
-        contig,reference_index,strand,variants
-        a,b,c, Aa
-        a2,b2,c2, Aa
-
-        """
-        pass
->>>>>>> 40b734af
 
     def get_read_data(self, read_id):
         """Return the corresponding data with specific read_id"""
@@ -246,10 +235,6 @@
         return data
 
     def get_read_positions_data(self, read_id, positions):
-<<<<<<< HEAD
-        """If position exists in read return data covering list of positions"""
-        pass
-=======
         """If position exists in read return data covering list of positions
         :param read_id: string read name
         :param positions: list of reference indices
@@ -258,5 +243,4 @@
         data = self.data[(self.data['read_id'] == read_id) & (self.data['reference_index'].isin(positions))]
         if data.empty:
             return False
-        return data
->>>>>>> 40b734af
+        return data