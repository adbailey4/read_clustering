--- conflicted
+++ resolved
@@ -53,7 +53,6 @@
     def test_get_number_of_strands(self):
         self.assertEqual(1, self.vc.get_number_of_strands())
 
-<<<<<<< HEAD
     def test_get_variant_sets(self):
         temp_df = pd.DataFrame({'variants': ['Aa', 'Tl', 'Cb', 'Gc', 'Tg', 'Td', 'Ci', 'Gk', 'Aj', 'Tdm', 'Th',
                                              'Ce', 'Af']})
@@ -123,7 +122,10 @@
              'reference_index': ['1574', '2346'],
              'strand': ['+', '+'],
              'variants': ['Gk','Tdm']})
-=======
+        temp_df = temp_df.astype({"reference_index": int})
+        assert_frame_equal(temp_df.reset_index(drop=True), (self.vc.get_positions_of_variant_sets(['Tdm', 'Gk'])).reset_index(drop=True),
+                           check_dtype=False)
+
     def test_get_number_of_positions(self):
         contig = "RDN18-1"
         strand = "+"
@@ -214,10 +216,6 @@
         self.assertSetEqual({973, 1268}, set(data["reference_index"]))
         self.assertSetEqual({read_id}, set(data["read_id"]))
 
->>>>>>> 40b734af
-
-        temp_df = temp_df.astype({"reference_index": int})
-        assert_frame_equal(temp_df.reset_index(drop=True), (self.vc.get_positions_of_variant_sets(['Tdm', 'Gk'])).reset_index(drop=True),
-                           check_dtype=False)
+
 if __name__ == '__main__':
     unittest.main()